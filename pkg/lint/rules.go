--- conflicted
+++ resolved
@@ -22,17 +22,10 @@
 
 var (
 	daemonFlags = []string{
-<<<<<<< HEAD
-		`--daemon\b`,
-		`--daemonize\b`,
-		`--detach\b`,
-		`-daemon\b`,
-=======
 		`(?:^|\s)--daemon\b`,
 		`(?:^|\s)--daemonize\b`,
 		`(?:^|\s)--detach\b`,
 		`(?:^|\s)-daemon\b`,
->>>>>>> b3a3a334
 	}
 
 	redirPatterns = []string{
