--- conflicted
+++ resolved
@@ -545,8 +545,6 @@
 			matches:     0,
 		},
 		{
-<<<<<<< HEAD
-=======
 			file:        "avahi-no-daemon.yaml",
 			minSeverity: SeverityWarning,
 			want:        EvalResult{},
@@ -554,7 +552,6 @@
 			matches:     0,
 		},
 		{
->>>>>>> b3a3a334
 			file:        "cut-d-flag.yaml",
 			minSeverity: SeverityWarning,
 			want:        EvalResult{},
